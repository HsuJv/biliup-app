--- conflicted
+++ resolved
@@ -37,13 +37,10 @@
   },
   "dependencies": {
     "@tauri-apps/api": "^1.0.0-rc.0",
-<<<<<<< HEAD
-=======
     "filepond": "^4.30.3",
     "filepond-plugin-file-validate-type": "^1.2.6",
     "filepond-plugin-image-exif-orientation": "^1.0.11",
     "filepond-plugin-image-preview": "^4.6.10",
->>>>>>> 67602ba8
     "sirv-cli": "^1.0.0",
     "svelte-filepond": "^0.2.0",
     "svelte-qrcode": "^1.0.0",
