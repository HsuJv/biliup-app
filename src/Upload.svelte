<script lang="ts">
    import Append from './Append.svelte';
    import {receive, template} from './store.ts';
    import {invoke} from '@tauri-apps/api/tauri';
    import {archivePre, createPop, partition} from "./common";
    import FilePond, { registerPlugin, supported } from 'svelte-filepond';
    import {flip} from 'svelte/animate';
    // Import the Image EXIF Orientation and Image Preview plugins
    // Note: These need to be installed separately
    // `npm i filepond-plugin-image-preview filepond-plugin-image-exif-orientation --save`
    import FilePondPluginImageExifOrientation from 'filepond-plugin-image-exif-orientation';
    import FilePondPluginImagePreview from 'filepond-plugin-image-preview';
    import FilePondPluginFileValidateType from 'filepond-plugin-file-validate-type';

    export let selected;
    export let selectedTemplate;
    let oldSelected = selected;
    // let title: string = ;
    let nocopyright: boolean;
    $ : nocopyright = selectedTemplate?.copyright === 2;

    function handleClick(e) {
        selectedTemplate.copyright = e.target.checked ? 2 : 1;
    }

    let edit = false;

    function update(e) {
        if (!e) {
            console.log(oldSelected);
            delete $template[oldSelected];
            oldSelected = selected
            selectedTemplate.changed = true;
            $template[selected] = selectedTemplate;
            console.log($template);
        }
        edit = e;
    }

    async function del() {
        delete $template[selected];
        $template = $template;
        console.log($template);
        try {
            let res = await invoke('load',)
            res = await invoke('save', {
                config: {
                    user: res.user,
                    streamers: $template,
                }
            })
            createPop('移除成功', 2000, 'Success');
        } catch (e) {
            console.log(e);
            createPop(e, 5000);
        }
    }

    async function save() {
        // console.log({[selected]: config});
        try {
            let res = await invoke('load',)
            res.streamers = $template;
            res = await invoke('save', {
                config: res
            })
            selectedTemplate.changed = false;
            $template = $template;
            createPop('保存成功', 5000, 'Success');
        } catch (e) {
            createPop(e, 5000);
            console.log(e);
        }
    }

    // console.log()
    let tags = selectedTemplate?.tag ? selectedTemplate?.tag.split(',') : [];
    // $: tags = selectedTemplate?.tag.split(',');

    let parent = '请选择';
    let children = '分区';
    let current;
    let currentChildren;
    $: {
        if ($partition) {
            // tags.flatMap()
            // $partition.flatMap()
            let changed = false;
            for (const partitionElement of $partition) {
                for (const child of partitionElement.children) {
                    if (child.id === selectedTemplate.tid) {
                        parent = partitionElement.name;
                        children = child.name;
                        current = partitionElement.id;
                        currentChildren = child.id;
                        changed = true;
                    }
                }
                // typeList = typeList.concat(partitionElement.children);
                // console.log(partitionElement.children);
            }
            if (!changed) {
                parent = '请选择';
                children = '分区';
                current = null;
                currentChildren = null;
            }
            // console.log(typeList);
        }
    }

    let tempTag;

    function submit() {
<<<<<<< HEAD
        $currentTemplate.videos = $currentTemplate?.files;
=======
        selectedTemplate.videos = selectedTemplate?.files;
>>>>>>> 67602ba8
        let dtime = null;
        if (isDtime) {
            dtime = new Date(`${date} ${time}`).valueOf()/1000;
        }
        invoke('submit', {
            studio: {
<<<<<<< HEAD
                ...$currentTemplate,
=======
                ...selectedTemplate,
>>>>>>> 67602ba8
                tag: tags.join(','),
                dtime: dtime,
            }
        }).then((res) => {
                console.log(res);
                createPop('投稿成功', 5000, 'Success');
            }).catch((e) => {
                createPop(e, 5000);
                console.log(e);
            }
        )
    }

    function handleKeypress() {
        if (tags.includes(tempTag)) {
            createPop("已有相同标签");
            tempTag = null;
            return;
        }
        tags = [...tags, tempTag];
        selectedTemplate.tag = tags.join(',');
        tempTag = null;
        return false;
    }

    function removeTag(tag) {
        tags = tags.filter(t => t !== tag);
        selectedTemplate.tag = tags.join(',');
        console.log(tag);
    }


    function callback(detailTid, detailParent, detailChildren) {
        selectedTemplate.tid = detailTid;
        parent = detailParent;
        children = detailChildren;
    }
    let dtime;
    let isDtime = false;
    let date;
    let time;
<<<<<<< HEAD
=======
    import 'filepond-plugin-image-edit/dist/filepond-plugin-image-edit.css';
    import {fetch, ResponseType} from "@tauri-apps/api/http";
    // Register the plugins
    registerPlugin(
        FilePondPluginFileValidateType,
        FilePondPluginImageExifOrientation,
        FilePondPluginImagePreview,
    );

    // a reference to the component, used to call FilePond methods
    let pond;
    let labelIdle = `<span class="filepond--label-action">选择</span>并上传视频封面`;
    // pond.getFiles() will return the active files

    // the name to use for the internal file input
    let name = 'filepond';

    // handle filepond events
    function handleInit() {
        console.log('FilePond has initialised');
    }

    function handleRemoveFile(err, fileItem) {
        selectedTemplate.cover = '';
        console.log('A file has been removed', fileItem);
    }
    let server = {
        process: (fieldName, file: File, metadata, load, error, progress, abort, transfer, options) => {
            progress(false, 0, 0);

            file.arrayBuffer().then((buffer) => {
                return invoke('cover_up', {
                    input: Array.prototype.slice.call(new Uint8Array(buffer))
                });
            }).then((res) => {
                console.log(`${selectedTemplate.title} cover+${selected}`, res);
                selectedTemplate.cover = res;
                load(res);
            }).catch((e) => {
                error(e);
                createPop(e, 5000);
                console.log(e);
            });
            // Should expose an abort method so the request can be cancelled
            return {
                abort: () => {
                    // This function is entered if the user has tapped the cancel button
                    // request.abort();

                    // Let FilePond know the request has been cancelled
                    abort();
                },
            };
        },

        load: (source, load, error, progress, abort, headers) => {

            progress(false, 0, 0);

            // Should call the load method with a file object or blob when done
            fetch(source, {method: "GET", responseType: ResponseType.Binary}).then((res) => {
                load(new Blob([new Uint8Array(<number[]>res.data)], {type: res.headers['content-type']}));
            }).catch((e) => {

                error(e);
                createPop(e, 5000);
                console.log(e);
            });
            // Should expose an abort method so the request can be cancelled
            return {
                abort: () => {
                    // User tapped cancel, abort our ongoing actions here

                    // Let FilePond know the request has been cancelled
                    abort();
                },
            };
        },
    };
    let uploadedCover = selectedTemplate?.cover ? [{
        // the server file reference
        source: selectedTemplate.cover,

        // set type to local to indicate an already uploaded file
        options: {
            type: 'local',
        },
    }] : null;
>>>>>>> 67602ba8
</script>
<div>
    <div class="shadow-md md:max-w-xl sm:max-w-sm lg:max-w-2xl w-screen px-10 pt-3 pb-10 mt-2 mb-2 bg-white rounded-xl"
         in:receive={{key: selected}}>
        <div class="space-y-3">
            <div class="flex flex-row-reverse">
                <button class="ml-2 py-2 px-2 flex justify-center items-center bg-red-600 hover:bg-red-700 focus:ring-red-500 focus:ring-offset-red-200 text-white transition ease-in duration-200 text-center text-base font-semibold shadow-md focus:outline-none focus:ring-2 focus:ring-offset-2  w-8 h-8 rounded-lg " on:click|preventDefault={del}
                        type="button">
                    <svg class="h-6 w-6" fill="none" stroke="currentColor" viewBox="0 0 24 24"
                         xmlns="http://www.w3.org/2000/svg">
                        <path d="M19 7l-.867 12.142A2 2 0 0116.138 21H7.862a2 2 0 01-1.995-1.858L5 7m5 4v6m4-6v6m1-10V4a1 1 0 00-1-1h-4a1 1 0 00-1 1v3M4 7h16" stroke-linecap="round" stroke-linejoin="round"
                              stroke-width="2"/>
                    </svg>
                </button>
                <button class="py-2 px-2 flex justify-center items-center bg-blue-600 hover:bg-blue-700 focus:ring-blue-500 focus:ring-offset-blue-200 text-white transition ease-in duration-200 text-center text-base font-semibold shadow-md focus:outline-none focus:ring-2 focus:ring-offset-2  w-8 h-8 rounded-lg " on:click|preventDefault={save}
                        type="button">
                    <svg class="h-6 w-6" fill="none" stroke="currentColor" viewBox="0 0 24 24"
                         xmlns="http://www.w3.org/2000/svg">
                        <path d="M8 7H5a2 2 0 00-2 2v9a2 2 0 002 2h14a2 2 0 002-2V9a2 2 0 00-2-2h-3m-1 4l-3 3m0 0l-3-3m3 3V4" stroke-linecap="round" stroke-linejoin="round"
                              stroke-width="2"/>
                    </svg>
                </button>
            </div>
            <div class="flex flex-col">
                <label class="text-sm font-bold text-gray-500 tracking-wide mb-2">
                    {#if (edit)}
                        <input on:focusout={()=> update(false)} bind:value={selected}
                               class="w-full p-1 border border-gray-300 rounded-lg focus:outline-none focus:border-indigo-500"
                               placeholder="标题">
                    {:else}
                        <div class="p-1">
                            {selected}
                            <svg on:click={()=> update(true)}
                                 xmlns="http://www.w3.org/2000/svg"
                                 class="cursor-pointer inline h-5 w-5 hover:text-blue-700" fill="none"
                                 viewBox="0 0 24 24" stroke="currentColor">
                                <path stroke-linecap="round" stroke-linejoin="round" stroke-width="2"
                                      d="M15.232 5.232l3.536 3.536m-2.036-5.036a2.5 2.5 0 113.536 3.536L6.5 21.036H3v-3.572L16.732 3.732z"/>
                            </svg>
                        </div>
                    {/if}
                </label>
                <input bind:value={selectedTemplate.title}
                       class="text-base p-2 border border-gray-300 rounded-lg focus:outline-none focus:border-indigo-500"
                       placeholder="标题">
            </div>
            <Append selectedTemplate="{selectedTemplate}"/>
            <p class="text-sm text-gray-300">
                File type: .mp4,.flv,.avi,.wmv,.mov,.webm,.mpeg4,.ts,.mpg,.rm,.rmvb,.mkv,.m4v
            </p>
            <div class="app">

                <FilePond bind:this={pond} {name}
                          labelIdle="{labelIdle}"
                          server="{server}"
                          files="{uploadedCover}"
                          credits="{false}"
                          onremovefile="{handleRemoveFile}"
                          acceptedFileTypes="image/png, image/jpeg, image/gif"
                          />

            </div>
            <div class="mb-3 flex justify-between items-center">
<!--                <div>-->
<!--                    <div class="relative inline-block w-10 mr-2 align-middle select-none">-->
                        <!--                        bind:checked={nocopyright}-->
                        <input checked={nocopyright} class="toggle" id="Orange"
                               name="toggle" on:change={(event) => handleClick(event)}
                               type="checkbox"/>
<!--                        <label class="block overflow-hidden h-6 rounded-full bg-gray-100 cursor-pointer" for="Orange">-->
<!--                        </label>-->
<!--                    </div>-->
                    <span class="mx-2 w-auto text-sm text-gray-500 tracking-wide">
                            是否转载
                    </span>
<!--                </div>-->
                <div class="pl-4 invisible flex-grow" class:copyright={nocopyright}>
                    <input bind:value={selectedTemplate.source} class="input input-bordered w-full" id="rounded-email"
                           placeholder="转载来源"
                           type="text"/>
                </div>
            </div>
            <div class="flex w-52" use:archivePre={{callback, current, currentChildren}}>
                <button class="border border-gray-300 relative w-full bg-white rounded-md pl-3 pr-10 py-3 text-left cursor-default focus:outline-none focus:ring-1 focus:ring-indigo-500 focus:border-indigo-500 sm:text-sm"
                        type="button">
                    <span class="flex items-center">
                        <span class="ml-1 block truncate">
                            {parent} → {children}
                        </span>
                    </span>
                    <span class="ml-3 absolute inset-y-0 right-0 flex items-center pr-2 pointer-events-none">
                        <svg aria-hidden="true" class="h-5 w-5 text-gray-400" fill="currentColor"
                             viewBox="0 0 20 20" xmlns="http://www.w3.org/2000/svg">
                            <path clip-rule="evenodd"
                                  d="M10 3a1 1 0 01.707.293l3 3a1 1 0 01-1.414 1.414L10 5.414 7.707 7.707a1 1 0 01-1.414-1.414l3-3A1 1 0 0110 3zm-3.707 9.293a1 1 0 011.414 0L10 14.586l2.293-2.293a1 1 0 011.414 1.414l-3 3a1 1 0 01-1.414 0l-3-3a1 1 0 010-1.414z"
                                  fill-rule="evenodd">
                            </path>
                        </svg>
                    </span>
                </button>
                <!--                <input bind:this={archivePre} bind:value={tid} type="text" class=" rounded-lg border-transparent flex-1 appearance-none border border-gray-300 w-full py-2 px-4 bg-white text-gray-700 placeholder-gray-400 shadow-sm text-base focus:outline-none focus:ring-2 focus:ring-purple-600 focus:border-transparent" placeholder="分区"/>-->
            </div>
            <div class="flex flex-wrap rounded-lg border border-gray-300 focus:outline-none focus:ring-2 focus:ring-purple-600 focus:border-transparent">
                {#each tags as tag(tag)}
                    <span animate:flip="{{duration: 300}}" class="flex  ml-1 my-1.5 px-3 py-0.5 text-base rounded-full text-white  bg-indigo-500 ">
                        {tag}
                        <button on:click={(e)=>{removeTag(tag)}} class="bg-transparent hover">
                            <svg xmlns="http://www.w3.org/2000/svg" width="12" height="12" fill="currentColor"
                                 class="ml-2" viewBox="0 0 1792 1792">
                                <path d="M1490 1322q0 40-28 68l-136 136q-28 28-68 28t-68-28l-294-294-294 294q-28 28-68 28t-68-28l-136-136q-28-28-28-68t28-68l294-294-294-294q-28-28-28-68t28-68l136-136q28-28 68-28t68 28l294 294 294-294q28-28 68-28t68 28l136 136q28 28 28 68t-28 68l-294 294 294 294q28 28 28 68z">
                                </path>
                            </svg>
                        </button>
                    </span>
                {/each}

                <input bind:value={tempTag} class="outline-none rounded-lg flex-1 appearance-none  w-full py-2 px-4 bg-white text-gray-700 placeholder-gray-400 shadow-sm text-base " on:keypress={e=>e.key==='Enter' && handleKeypress()}
                       placeholder="标签"
                       type="text"/>
            </div>
            <div class="text-gray-700">
                <label class="label">
                    <span class="text-sm font-bold text-gray-500 tracking-wide">简介</span>
                </label>
                <textarea bind:value={selectedTemplate.desc}
                          class="textarea textarea-bordered w-full"
                          cols="40" placeholder="简介补充: ..." rows="4"></textarea>
            </div>
            <div class="text-gray-700">
                <label class="label">
                    <span class="text-sm font-bold text-gray-500 tracking-wide">粉丝动态</span>
                </label>
                <textarea bind:value={selectedTemplate.dynamic}
                          class="textarea textarea-bordered w-full"
                          cols="40" placeholder="动态描述" rows="4"></textarea>
            </div>
            <div class="flex items-center">
                <input type="checkbox" class="toggle my-2" bind:checked="{isDtime}">
                <span class="ml-2 text-sm font-bold text-gray-500 tracking-wide">开启定时发布</span>
                {#if (isDtime)}
                    <input class="mx-3 border rounded-lg border-gray-300 py-1 px-2" type="date" bind:value={date}/>
                    <input class="mx-3 border rounded-lg border-gray-300 py-1 px-2" type="time" bind:value={time}/>
                {/if}
            </div>


            <button class="p-2 my-5 w-full flex justify-center bg-blue-500 text-gray-100 rounded-full tracking-wide
                          font-semibold  focus:outline-none focus:shadow-outline hover:bg-blue-600 shadow-lg cursor-pointer transition ease-in duration-300" on:click|preventDefault={submit} type="submit">
                提交视频
            </button>
        </div>
    </div>
</div>

<style>
    .copyright {
        @apply visible;
    }
</style><|MERGE_RESOLUTION|>--- conflicted
+++ resolved
@@ -112,22 +112,14 @@
     let tempTag;
 
     function submit() {
-<<<<<<< HEAD
-        $currentTemplate.videos = $currentTemplate?.files;
-=======
         selectedTemplate.videos = selectedTemplate?.files;
->>>>>>> 67602ba8
         let dtime = null;
         if (isDtime) {
             dtime = new Date(`${date} ${time}`).valueOf()/1000;
         }
         invoke('submit', {
             studio: {
-<<<<<<< HEAD
-                ...$currentTemplate,
-=======
                 ...selectedTemplate,
->>>>>>> 67602ba8
                 tag: tags.join(','),
                 dtime: dtime,
             }
@@ -169,8 +161,6 @@
     let isDtime = false;
     let date;
     let time;
-<<<<<<< HEAD
-=======
     import 'filepond-plugin-image-edit/dist/filepond-plugin-image-edit.css';
     import {fetch, ResponseType} from "@tauri-apps/api/http";
     // Register the plugins
@@ -259,7 +249,6 @@
             type: 'local',
         },
     }] : null;
->>>>>>> 67602ba8
 </script>
 <div>
     <div class="shadow-md md:max-w-xl sm:max-w-sm lg:max-w-2xl w-screen px-10 pt-3 pb-10 mt-2 mb-2 bg-white rounded-xl"
